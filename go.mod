--- conflicted
+++ resolved
@@ -30,19 +30,11 @@
 	github.com/xdg-go/scram v1.1.2 // indirect
 	github.com/xdg-go/stringprep v1.0.4 // indirect
 	github.com/youmark/pkcs8 v0.0.0-20181117223130-1be2e3e5546d // indirect
-<<<<<<< HEAD
-	golang.org/x/crypto v0.21.0 // indirect
-	golang.org/x/net v0.23.0 // indirect
-	golang.org/x/sync v0.6.0 // indirect
-	golang.org/x/sys v0.18.0 // indirect
-	golang.org/x/text v0.14.0 // indirect
-=======
 	golang.org/x/crypto v0.31.0 // indirect
 	golang.org/x/net v0.33.0 // indirect
 	golang.org/x/sync v0.10.0 // indirect
 	golang.org/x/sys v0.28.0 // indirect
 	golang.org/x/text v0.21.0 // indirect
->>>>>>> 341c0046
 	gopkg.in/check.v1 v1.0.0-20200227125254-8fa46927fb4f // indirect
 	gopkg.in/yaml.v3 v3.0.1 // indirect
 )